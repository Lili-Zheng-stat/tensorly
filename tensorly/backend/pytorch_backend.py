--- conflicted
+++ resolved
@@ -150,12 +150,6 @@
     def update_index(tensor, index, values):
         tensor.index_put_(index, values)
 
-<<<<<<< HEAD
-for name in ['float64', 'float32', 'int64', 'int32', 'is_tensor', 'ones', 'moveaxis',
-             'zeros', 'zeros_like', 'reshape', 'eye', 'max', 'min', 'prod',
-             'abs', 'sqrt', 'sign', 'where', 'qr', 'conj', 'diag', 'finfo', 'einsum', 'log2']:
-
-=======
     def solve(self, matrix1, matrix2):
         """Legacy only, deprecated from PyTorch 1.8.0
 
@@ -194,8 +188,7 @@
 # Register the other functions
 for name in ['float64', 'float32', 'int64', 'int32', 'is_tensor', 'ones', 'zeros', 
              'zeros_like', 'reshape', 'eye', 'max', 'min', 'prod', 'abs', 
-             'sqrt', 'sign', 'where', 'conj', 'diag', 'finfo', 'einsum']:
->>>>>>> 691f7859
+             'sqrt', 'sign', 'where', 'conj', 'diag', 'finfo', 'einsum', 'log2']:
     PyTorchBackend.register_method(name, getattr(torch, name))
 
 PyTorchBackend.register_method('dot', torch.matmul)
