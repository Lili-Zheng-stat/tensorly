--- conflicted
+++ resolved
@@ -24,26 +24,6 @@
 
 
 class BackendManager(types.ModuleType):
-<<<<<<< HEAD
-    _functions = ['reshape', 'moveaxis', 'any', 'trace', 'shape', 'ndim',
-                  'where', 'copy', 'transpose', 'arange', 'ones', 'zeros',
-                  'zeros_like', 'eye', 'kron', 'concatenate', 'tile', 'max', 'min', 'matmul',
-                  'all', 'mean', 'sum', 'cumsum', 'prod', 'sign', 'abs', 'sqrt', 'argmin',
-                  'argmax', 'stack', 'conj', 'diag', 'einsum', 'log', 'log2', 'dot', 'tensordot',
-                  'exp', 'clip', 'kr', 'kron', 'partial_svd', 'lstsq', 'eps', 'finfo',
-                  'solve', 'qr', 'randn', 'check_random_state', 'sort', 'eigh', 'inv', 'pinv',
-                  'index_update', 'context', 'tensor', 'norm', 'to_numpy', 'is_tensor',
-                  'randomized_range_finder', 'randomized_svd', 'argsort', 'flip', 'count_nonzero',
-                  'sin', 'cos', 'tan', 
-                  'asin', 'acos', 'atan', 'arcsin', 'arccos', 'arctan',
-                  'sinh', 'cosh', 'tanh', 
-                  'arcsinh', 'arccosh', 'arctanh', 'asinh', 'acosh', 'atanh',
-                 ]
-    _attributes = ['int64', 'int32', 'float64', 'float32', 'pi', 'e', 'inf', 'nan',
-                   'complex128', 'complex64', 'SVD_FUNS', 'index', 'backend_name']
-    available_backend_names = ['numpy', 'mxnet', 'pytorch', 'tensorflow', 'cupy', 'jax']
-    _default_backend = 'numpy'
-=======
     _functions = [
         "reshape",
         "moveaxis",
@@ -61,6 +41,7 @@
         "eye",
         "kron",
         "concatenate",
+        "tile",
         "max",
         "min",
         "matmul",
@@ -96,6 +77,8 @@
         "check_random_state",
         "sort",
         "eigh",
+        "inv",
+        "pinv",
         "index_update",
         "context",
         "tensor",
@@ -143,7 +126,6 @@
     ]
     available_backend_names = ["numpy", "mxnet", "pytorch", "tensorflow", "cupy", "jax"]
     _default_backend = "numpy"
->>>>>>> ce2e5e4b
     _loaded_backends = dict()
     _backend = None
     _THREAD_LOCAL_DATA = threading.local()
