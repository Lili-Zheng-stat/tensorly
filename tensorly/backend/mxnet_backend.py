--- conflicted
+++ resolved
@@ -49,67 +49,8 @@
         return tensor.ndim
 
     @staticmethod
-<<<<<<< HEAD
-    def reshape(tensor, shape):
-        if not shape:
-            shape = [1]
-        return nd.reshape(tensor, shape)
-
-    def solve(self, matrix1, matrix2):
-        # TODO: Replace this as soon as mxnet.np is stable.
-        ctx = self.context(matrix1)
-        matrix1 = self.to_numpy(matrix1)
-        matrix2 = self.to_numpy(matrix2)
-        res = numpy.linalg.solve(matrix1, matrix2)
-        return self.tensor(res, **ctx)
-
-    def svd(self, matrix, full_matrices):
-        # TODO: Replace this as soon as mxnet.np is stable.
-        ctx = self.context(matrix)
-        matrix = self.to_numpy(matrix)
-        U, S, V = numpy.linalg.svd(matrix, full_matrices=full_matrices)
-        return self.tensor(U, **ctx), self.tensor(S, **ctx), self.tensor(V, **ctx)
-
-    @staticmethod
-    def min(tensor, *args, **kwargs):
-        if isinstance(tensor, nd.NDArray):
-            return nd.min(tensor, *args, **kwargs).asscalar()
-        else:
-            return numpy.min(tensor, *args, **kwargs)
-
-    @staticmethod
-    def max(tensor, *args, **kwargs):
-        if isinstance(tensor, nd.NDArray):
-            return nd.max(tensor, *args, **kwargs).asscalar()
-        else:
-            return numpy.max(tensor, *args, **kwargs)
-
-    @staticmethod
-    def argmax(data=None, axis=None):
-        res = nd.argmax(data, axis)
-        if res.shape == (1,):
-            return res.astype('int32').asscalar()
-        else:
-            return res
-
-    @staticmethod
-    def argmin(data=None, axis=None):
-        res = nd.argmin(data, axis)
-        if res.shape == (1,):
-            return res.astype('int32').asscalar()
-        else:
-            return res
-
-    @staticmethod
-    def abs(tensor, **kwargs):
-        if isinstance(tensor, nd.NDArray):
-            return nd.abs(tensor, **kwargs)
-        else:
-            return numpy.abs(tensor, **kwargs)
-=======
     def dot(a, b):
         return np.dot(a, b)
->>>>>>> 1c73ead0
 
     @staticmethod
     def norm(tensor, order=2, axis=None):
@@ -212,11 +153,6 @@
         else:
             return np.sort(tensor, axis=axis)
 
-<<<<<<< HEAD
-        return mx.ndarray.sort(tensor, axis=axis, is_ascend = is_ascend)
-
-=======
->>>>>>> 1c73ead0
 
 for name in ['int64', 'int32', 'float64', 'float32', 'reshape', 'moveaxis',
              'where', 'copy', 'transpose', 'arange', 'ones', 'zeros',
